--- conflicted
+++ resolved
@@ -5,13 +5,7 @@
 CS-base/
 ├── 高等数学 
 │   └── docs/ (理论文档)
-<<<<<<< HEAD
-├── 线性代数 
-│   └── docs/ (理论文档)
-=======
 ├── 线性代数
-│   └── docs/ ( x 理论文档)
->>>>>>> 8883aba7
 ├── 概率论与数理统计(暂未完成) 
 ├── 数据结构算法 
 │   ├── docs/ (理论文档)
